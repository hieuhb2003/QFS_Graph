--- conflicted
+++ resolved
@@ -5,11 +5,7 @@
 
 import asyncio
 import json
-<<<<<<< HEAD
 from typing import List, Dict, Any, Optional, Tuple
-=======
-from typing import List, Dict, Any, Optional,Tuple
->>>>>>> e05acdac
 from datetime import datetime
 import re
 
@@ -72,6 +68,24 @@
 3.  Provide a Holistic View: The final summary must represent the entire cluster as a whole, capturing its main theme, key actors, and primary outcomes. It should be a self-contained, easy-to-read paragraph.
 
 Final Comprehensive Summary:
+"""
+        
+        self.query_generation_prompt_template = query_generation_prompt_template or """
+You are an expert assistant. Based on the following cluster summaries, please provide a comprehensive answer to the user's question.
+
+User Question: {query}
+
+Relevant Cluster Summaries:
+{summaries}
+
+Requirements:
+1. Synthesize information from all sub-summaries
+2. Remove duplicate information
+3. Create a final well-structured summary
+4. Keep the summary under 500 words
+5. Ensure consistency and logical flow
+
+Comprehensive Summary:
 """
         
         self.query_generation_prompt_template = query_generation_prompt_template or """
